--- conflicted
+++ resolved
@@ -15,7 +15,7 @@
 jobs:
   test:
     runs-on: ubuntu-latest
-<<<<<<< HEAD
+
 
     env:
       CI: true
@@ -29,11 +29,7 @@
       DB_NAME: testdb
       DB_SSL_MODE: disable
       TEST_DB_PASSWORD: testpass
-=======
-    permissions:
-      contents: read
-      packages: write
->>>>>>> c9952638
+
 
     steps:
       - name: Checkout code
@@ -58,7 +54,7 @@
           restore-keys: |
             ${{ runner.os }}-go-
 
-<<<<<<< HEAD
+
       - name: Start test database
         run: |
           docker run -d \
@@ -102,8 +98,7 @@
           go clean -cache -modcache -i -r
           docker system prune -f
 
-=======
->>>>>>> c9952638
+
       - name: Print environment for debugging
         if: failure()
         run: |
@@ -116,40 +111,6 @@
           echo "=== Docker Info ==="
           docker info
 
-<<<<<<< HEAD
-      - name: Clear golangci-lint cache
-        run: |
-          rm -rf ~/.cache/golangci-lint
-          rm -rf ~/.cache/go-build
-          rm -rf ~/go/pkg
-=======
-      - name: Run tests
-        run: go test -v -cover ./...
-        env:
-          CI: "true"
-          # TestContainers config
-          TESTCONTAINERS_RYUK_DISABLED: "true"
-          TESTCONTAINERS_RYUK_CONTAINER_PRIVILEGED: "true"
-          # Server config
-          SERVER_HOST: localhost
-          SERVER_PORT: 8080
-          # Database config
-          DB_HOST: localhost
-          DB_PORT: 5432
-          DB_USER: ${{ vars.TEST_DB_USER }}
-          TEST_DB_PASSWORD: ${{ secrets.TEST_DB_PASSWORD }}
-          DB_NAME: ${{ vars.TEST_DB_NAME }}
-          DB_SSL_MODE: disable
-          # Redis config
-          REDIS_HOST: localhost
-          REDIS_PORT: 6379
-          TEST_REDIS_PASSWORD: ${{ secrets.TEST_REDIS_PASSWORD }}
-          REDIS_URL: redis://:${{ secrets.TEST_REDIS_PASSWORD }}@localhost:6379/0
-          # Auth config
-          TEST_JWT_SECRET: ${{ secrets.TEST_JWT_SECRET }}
-          # LLM config
-          LLM_API_KEY: ${{ secrets.TEST_LLM_API_KEY }}
->>>>>>> c9952638
 
       - name: Clear golangci-lint cache
         run: |
@@ -157,10 +118,40 @@
           rm -rf ~/.cache/go-build
           rm -rf ~/go/pkg
 
+#       - name: Run tests
+#         run: go test -v -cover ./...
+#         env:
+#           CI: "true"
+#           # TestContainers config
+#           TESTCONTAINERS_RYUK_DISABLED: "true"
+#           TESTCONTAINERS_RYUK_CONTAINER_PRIVILEGED: "true"
+#           # Server config
+#           SERVER_HOST: localhost
+#           SERVER_PORT: 8080
+#           # Database config
+#           DB_HOST: localhost
+#           DB_PORT: 5432
+#           DB_USER: ${{ vars.TEST_DB_USER }}
+#           TEST_DB_PASSWORD: ${{ secrets.TEST_DB_PASSWORD }}
+#           DB_NAME: ${{ vars.TEST_DB_NAME }}
+#           DB_SSL_MODE: disable
+#           # Redis config
+#           REDIS_HOST: localhost
+#           REDIS_PORT: 6379
+#           TEST_REDIS_PASSWORD: ${{ secrets.TEST_REDIS_PASSWORD }}
+#           REDIS_URL: redis://:${{ secrets.TEST_REDIS_PASSWORD }}@localhost:6379/0
+#           # Auth config
+#           TEST_JWT_SECRET: ${{ secrets.TEST_JWT_SECRET }}
+#           # LLM config
+#           LLM_API_KEY: ${{ secrets.TEST_LLM_API_KEY }}
+
+
+
+
       - name: Run linter
         uses: golangci/golangci-lint-action@v3
         continue-on-error: true
-<<<<<<< HEAD
+
         with:
           version: latest
           args: --config=.golangci.yml
@@ -171,8 +162,3 @@
           file: ./coverage.txt
           fail_ci_if_error: true
           token: ${{ secrets.CODECOV_TOKEN }}
-=======
-        with:
-          version: latest
-          args: --config=.golangci.yml
->>>>>>> c9952638
