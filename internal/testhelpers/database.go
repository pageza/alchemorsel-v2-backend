package testhelpers

import (
	"context"
	"fmt"
	"os"
	"testing"
	"time"

	"github.com/docker/go-connections/nat"
	_ "github.com/lib/pq"
	"github.com/pageza/alchemorsel-v2/backend/config"
	"github.com/pageza/alchemorsel-v2/backend/internal/models"
	"github.com/pageza/alchemorsel-v2/backend/internal/service"
	"github.com/testcontainers/testcontainers-go"
	"github.com/testcontainers/testcontainers-go/wait"
	"gorm.io/driver/postgres"
	"gorm.io/gorm"
	"gorm.io/gorm/logger"
)

// SetupTestDatabase creates a test database instance using a containerized PostgreSQL with pgvector.
<<<<<<< HEAD
func SetupTestDatabase(t *testing.T) *TestDatabase {
	// Create a temporary directory for secrets
	secretsDir, err := os.MkdirTemp("", "alchemorsel-test-secrets-*")
	if err != nil {
		t.Fatalf("failed to create temporary secrets directory: %v", err)
	}

	// Set the secrets directory environment variable
	os.Setenv("SECRETS_DIR", secretsDir)
	defer os.Unsetenv("SECRETS_DIR")

	// Clean up the temporary directory after the test
	t.Cleanup(func() {
		if err := os.RemoveAll(secretsDir); err != nil {
			t.Errorf("failed to remove temporary secrets directory: %v", err)
		}
	})
=======
func SetupTestDatabase(t *testing.T) *gorm.DB {
	ctx := context.Background()
>>>>>>> c9952638

	// Set CI environment and required secrets
	os.Setenv("CI", "true")
	os.Setenv("SERVER_PORT", "8080")
	os.Setenv("SERVER_HOST", "localhost")
	os.Setenv("DB_HOST", "localhost")
	os.Setenv("DB_PORT", "5432")
	os.Setenv("DB_USER", "postgres")
	os.Setenv("DB_NAME", "alchemorsel")
	os.Setenv("DB_SSL_MODE", "disable")
	os.Setenv("REDIS_HOST", "localhost")
	os.Setenv("REDIS_PORT", "6379")
	os.Setenv("TEST_DB_PASSWORD", "postpass")
	os.Setenv("TEST_JWT_SECRET", "test-jwt-secret")
	os.Setenv("TEST_REDIS_PASSWORD", "test-redis-pass")
	os.Setenv("TEST_REDIS_URL", "redis://localhost:6379")

	defer func() {
		os.Unsetenv("CI")
		os.Unsetenv("SERVER_PORT")
		os.Unsetenv("SERVER_HOST")
		os.Unsetenv("DB_HOST")
		os.Unsetenv("DB_PORT")
		os.Unsetenv("DB_USER")
		os.Unsetenv("DB_NAME")
		os.Unsetenv("DB_SSL_MODE")
		os.Unsetenv("REDIS_HOST")
		os.Unsetenv("REDIS_PORT")
		os.Unsetenv("TEST_DB_PASSWORD")
		os.Unsetenv("TEST_JWT_SECRET")
		os.Unsetenv("TEST_REDIS_PASSWORD")
		os.Unsetenv("TEST_REDIS_URL")
	}()

	// Load configuration
	cfg, err := config.LoadConfig()
	if err != nil {
		t.Fatalf("failed to load configuration: %v", err)
	}

	// Debug logging
	t.Logf("[DEBUG] DB_HOST: %s", cfg.DBHost)
	t.Logf("[DEBUG] DB_PORT: %s", cfg.DBPort)
	t.Logf("[DEBUG] DB_USER: %s", cfg.DBUser)
	t.Logf("[DEBUG] DB_PASSWORD: %s", cfg.DBPassword)
	t.Logf("[DEBUG] DB_NAME: %s", cfg.DBName)
	t.Logf("[DEBUG] DB_SSL_MODE: %s", cfg.DBSSLMode)

	// Create PostgreSQL container with enhanced health checks
	container, err := testcontainers.GenericContainer(ctx, testcontainers.GenericContainerRequest{
		ContainerRequest: testcontainers.ContainerRequest{
			Image:        "pgvector/pgvector:pg16",
			ExposedPorts: []string{"5432/tcp"},
			Env: map[string]string{
				"POSTGRES_USER":     cfg.DBUser,
				"POSTGRES_PASSWORD": cfg.DBPassword,
				"POSTGRES_DB":       cfg.DBName,
			},
			WaitingFor: wait.ForAll(
				wait.ForListeningPort("5432/tcp"),
				wait.ForLog("database system is ready to accept connections"),
				wait.ForSQL("5432/tcp", "postgres", func(host string, port nat.Port) string {
					return fmt.Sprintf("postgres://%s:%s@%s:%s/%s?sslmode=%s",
						cfg.DBUser,
						cfg.DBPassword,
						host,
						port.Port(),
						cfg.DBName,
						cfg.DBSSLMode)
				}),
				wait.ForExec([]string{"pg_isready", "-U", cfg.DBUser}),
			).WithStartupTimeout(120 * time.Second),
		},
		Started: true,
	})
	if err != nil {
		t.Fatalf("failed to start container: %v", err)
	}

	// Get container host and port
	host, err := container.Host(ctx)
	if err != nil {
		t.Fatalf("failed to get container host: %v", err)
	}
	mappedPort, err := container.MappedPort(ctx, "5432")
	if err != nil {
		t.Fatalf("failed to get container port: %v", err)
	}

	// Connect to database with retries and exponential backoff
	var db *gorm.DB
	maxRetries := 10
	baseDelay := 1 * time.Second
	for i := 0; i < maxRetries; i++ {
		dsn := fmt.Sprintf("host=%s port=%s user=%s password=%s dbname=%s sslmode=%s",
			host,
			mappedPort.Port(),
			cfg.DBUser,
			cfg.DBPassword,
			cfg.DBName,
			cfg.DBSSLMode)

		// Log connection attempt (without sensitive data)
		t.Logf("Attempting to connect to database at %s:%s as user %s (attempt %d/%d)",
			host,
			mappedPort.Port(),
			cfg.DBUser,
			i+1,
			maxRetries)

		// Create a new context with timeout for each attempt
		connCtx, cancel := context.WithTimeout(ctx, 10*time.Second)
		defer cancel()

		db, err = gorm.Open(postgres.Open(dsn), &gorm.Config{
			Logger: logger.Default.LogMode(logger.Silent),
		})
		if err == nil {
			// Verify connection is working
			sqlDB, err := db.DB()
			if err == nil {
				// Set connection pool settings
				sqlDB.SetMaxOpenConns(1)
				sqlDB.SetMaxIdleConns(1)
				sqlDB.SetConnMaxLifetime(time.Minute * 5)
				sqlDB.SetConnMaxIdleTime(time.Minute)

				// Try to ping with context
				err = sqlDB.PingContext(connCtx)
				if err == nil {
					// Additional verification query
					var result int
					err = db.Raw("SELECT 1").Scan(&result).Error
					if err == nil && result == 1 {
						break
					}
				}
			}
		}

		if i < maxRetries-1 {
			delay := baseDelay * time.Duration(1<<uint(i))
			t.Logf("Connection failed, retrying in %v...", delay)
			time.Sleep(delay)
		}
	}
	if err != nil {
		t.Fatalf("failed to connect to database after %d attempts: %v", maxRetries, err)
	}

	// Install pgvector extension
	if err := db.Exec("CREATE EXTENSION IF NOT EXISTS vector;").Error; err != nil {
		t.Fatalf("failed to install pgvector extension: %v", err)
	}

	// Create dietary preference type enum
	if err := db.Exec(`
		DO $$ BEGIN
			CREATE TYPE dietary_preference_type AS ENUM (
				'vegetarian',
				'vegan',
				'pescatarian',
				'gluten-free',
				'dairy-free',
				'nut-free',
				'soy-free',
				'egg-free',
				'shellfish-free',
				'custom'
			);
		EXCEPTION
			WHEN duplicate_object THEN null;
		END $$;
	`).Error; err != nil {
		t.Fatalf("failed to create dietary preference type: %v", err)
	}

	// Auto-migrate the schema
	err = db.AutoMigrate(
		&models.User{},
		&models.UserProfile{},
		&models.Recipe{},
		&models.RecipeFavorite{},
		&models.DietaryPreference{},
		&models.Allergen{},
	)
	if err != nil {
		t.Fatalf("failed to migrate test database: %v", err)
	}

	// Register cleanup
	t.Cleanup(func() {
		ctx, cancel := context.WithTimeout(context.Background(), 30*time.Second)
		defer cancel()

		if err := container.Terminate(ctx); err != nil {
			t.Errorf("failed to terminate container: %v", err)
		}

		// Wait for container to be fully terminated
		<-ctx.Done()
	})

	// Create the test database instance
	testDB := &TestDatabase{
		db:          db,
		config:      cfg,
		authService: service.NewAuthService(db, cfg.JWTSecret),
	}

	return testDB
}<|MERGE_RESOLUTION|>--- conflicted
+++ resolved
@@ -20,7 +20,7 @@
 )
 
 // SetupTestDatabase creates a test database instance using a containerized PostgreSQL with pgvector.
-<<<<<<< HEAD
+
 func SetupTestDatabase(t *testing.T) *TestDatabase {
 	// Create a temporary directory for secrets
 	secretsDir, err := os.MkdirTemp("", "alchemorsel-test-secrets-*")
@@ -38,10 +38,7 @@
 			t.Errorf("failed to remove temporary secrets directory: %v", err)
 		}
 	})
-=======
-func SetupTestDatabase(t *testing.T) *gorm.DB {
-	ctx := context.Background()
->>>>>>> c9952638
+
 
 	// Set CI environment and required secrets
 	os.Setenv("CI", "true")
